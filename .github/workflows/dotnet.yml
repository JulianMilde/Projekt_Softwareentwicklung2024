name: .NET General Workflow

on:
  push:
    branches: [ isonlinebranch ]
  pull_request:
    branches: [ main ]

jobs:
  build:
    runs-on: windows-latest

    steps:
    - name: Checkout repository
      uses: actions/checkout@v3

    - name: Setup .NET
      uses: actions/setup-dotnet@v3
      with:
        dotnet-version: '8.0.x'

    - name: Restore Dependencies
      run: dotnet restore IsolinesProj/IsolinesProj.sln

    - name: Add Statiq.Web Package
      run: dotnet add IsolinesProj/IsolinesProj.csproj package Statiq.Web --version 1.0.0-beta.60

    - name: Build Main Solution
      run: dotnet build IsolinesProj/IsolinesProj.sln --no-restore --configuration Release

    - name: Build Test Project
      run: dotnet build TestProjectIsoline/TestProjectIsoline.csproj --no-restore --configuration Release

    - name: Test Projects
      run: dotnet test IsolinesProj/IsolinesProj.sln --configuration Release --verbosity normal

    - name: Install Statiq CLI Tool
<<<<<<< HEAD
      run: |
        dotnet tool install --global Statiq.Web.GitHub --version 1.0.0-beta.60 || echo "Failed to install Statiq CLI tool"
=======
      run: dotnet tool install --global Statiq.Web --version 1.0.0-beta.60 || echo "Failed to install Statiq CLI tool"
>>>>>>> 19fcd890

    - name: Update PATH for Statiq CLI Tool
      run: echo "${HOME}/.dotnet/tools" >> $GITHUB_PATH

    - name: Verify Statiq CLI Tool Installation
      run: dotnet tool list --global || echo "Statiq CLI tool not found. Check if it's correctly installed and in PATH."

    - name: Generate Documentation
      working-directory: IsolinesProj
      run: |
        dotnet statiq build --input . --output site || echo "Statiq build failed. Check if Statiq.Web is correctly installed."

    - name: Update README.md with Documentation
      run: |
        echo "<!-- Generated Documentation -->" > README.md
        cat IsolinesProj/site/index.html >> README.md

    - name: Commit and Push Changes
      run: |
        git config --global user.email "actions@github.com"
        git config --global user.name "GitHub Actions"
        git add README.md
        git commit -m "Update README.md with generated documentation" || echo "No changes to commit"
        git push<|MERGE_RESOLUTION|>--- conflicted
+++ resolved
@@ -35,12 +35,7 @@
       run: dotnet test IsolinesProj/IsolinesProj.sln --configuration Release --verbosity normal
 
     - name: Install Statiq CLI Tool
-<<<<<<< HEAD
-      run: |
-        dotnet tool install --global Statiq.Web.GitHub --version 1.0.0-beta.60 || echo "Failed to install Statiq CLI tool"
-=======
       run: dotnet tool install --global Statiq.Web --version 1.0.0-beta.60 || echo "Failed to install Statiq CLI tool"
->>>>>>> 19fcd890
 
     - name: Update PATH for Statiq CLI Tool
       run: echo "${HOME}/.dotnet/tools" >> $GITHUB_PATH
