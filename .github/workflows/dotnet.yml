name: .NET General Workflow

on:
  push:
    branches: [isonlinebranch]
  pull_request:
    branches: [main]

jobs:
  build:
    runs-on: windows-latest

    steps:
    - name: Checkout repository
      uses: actions/checkout@v3

    - name: Setup .NET
      uses: actions/setup-dotnet@v3
      with:
        dotnet-version: '8.0.x'

    - name: Restore Dependencies
      run: dotnet restore IsolinesProj/IsolinesProj.sln

    - name: Add Statiq.Web.GitHub Package
      run: dotnet add IsolinesProj/IsolinesProj.csproj package Statiq.Web.GitHub --version 1.0.0-beta.60

    - name: Build Main Solution
      run: dotnet build IsolinesProj/IsolinesProj.sln --no-restore --configuration Release

    - name: Build Test Project
      run: dotnet build TestProjectIsoline/TestProjectIsoline.csproj --no-restore --configuration Release

    - name: Test Projects
      run: dotnet test IsolinesProj/IsolinesProj.sln --configuration Release --verbosity normal

    - name: Generate Documentation
      run: |
        cd IsolinesProj
        dotnet run --project IsolinesProj.csproj -- statiq build --config Statiq.config || echo "Statiq build failed. Check if Statiq.Web.GitHub is correctly configured."
<<<<<<< HEAD
=======
        # List files in the output directory for debugging
        dir site || echo "Site directory does not exist."
>>>>>>> 9daeaaf3

    - name: Update README.md with Documentation
      run: |
        echo "<!-- Generated Documentation -->" > README.md
        # List files in the output directory for debugging
        dir IsolinesProj/site || echo "Site directory does not exist."
        # Check if index.html exists before trying to append it
        if (Test-Path IsolinesProj/site/index.html) {
          cat IsolinesProj/site/index.html >> README.md
        } else {
          echo "index.html not found." >> README.md
        }

    - name: Commit and Push Changes
      run: |
        git config --global user.email "actions@github.com"
        git config --global user.name "GitHub Actions"
        git add README.md
        git commit -m "Update README.md with generated documentation" || echo "No changes to commit"
        git push<|MERGE_RESOLUTION|>--- conflicted
+++ resolved
@@ -38,11 +38,8 @@
       run: |
         cd IsolinesProj
         dotnet run --project IsolinesProj.csproj -- statiq build --config Statiq.config || echo "Statiq build failed. Check if Statiq.Web.GitHub is correctly configured."
-<<<<<<< HEAD
-=======
         # List files in the output directory for debugging
         dir site || echo "Site directory does not exist."
->>>>>>> 9daeaaf3
 
     - name: Update README.md with Documentation
       run: |
