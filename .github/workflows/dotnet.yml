--- conflicted
+++ resolved
@@ -22,13 +22,8 @@
     - name: Restore Dependencies
       run: dotnet restore IsolinesProj/IsolinesProj.sln
 
-<<<<<<< HEAD
-    - name: Add Statiq.Web Package
-      run: dotnet add IsolinesProj/IsolinesProj.csproj package Statiq.Web --version 1.0.0
-=======
     - name: Add Statiq.Web.GitHub Package
       run: dotnet add IsolinesProj/IsolinesProj.csproj package Statiq.Web.GitHub --version 1.0.0-beta.60
->>>>>>> 3e35f2c3
 
     - name: Build Main Solution
       run: dotnet build IsolinesProj/IsolinesProj.sln --no-restore --configuration Release
@@ -40,11 +35,7 @@
       run: dotnet test IsolinesProj/IsolinesProj.sln --configuration Release --verbosity normal
 
     - name: Install Statiq CLI Tool
-<<<<<<< HEAD
-      run: dotnet tool install --global Statiq.Web --version 1.0.0 || echo "Failed to install Statiq CLI tool"
-=======
       run: dotnet tool install --global Statiq.Web.GitHub --version 1.0.0-beta.60 || echo "Failed to install Statiq CLI tool"
->>>>>>> 3e35f2c3
 
     - name: Update PATH for Statiq CLI Tool
       run: echo "${HOME}/.dotnet/tools" >> $GITHUB_PATH
