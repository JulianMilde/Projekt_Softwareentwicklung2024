name: .NET General Workflow

on:
  push:
    branches: [ isonlinebranch ]
  pull_request:
    branches: [ main ]

jobs:
  build:
    runs-on: windows-latest

    steps:
    - name: Checkout repository
      uses: actions/checkout@v2

    - name: Setup .NET
      uses: actions/setup-dotnet@v2
      with:
        dotnet-version: '8.0.x'

    - name: Create Tool Manifest
      run: dotnet new tool-manifest

    - name: Install Statiq CLI
      run: dotnet tool install Statiq.Web.GitHub --version 1.0.0-beta.60

    - name: Update PATH for Statiq CLI
      run: echo "${HOME}/.dotnet/tools" >> $GITHUB_PATH

    - name: Verify Statiq CLI Installation
      run: dotnet tool list

    - name: Verify Statiq CLI Version
      run: statiq --version || echo "Statiq CLI not found. Check the installation path and version."

    - name: Restore Dependencies
      run: dotnet restore IsolinesProj/IsolinesProj.sln

    - name: Build Main Solution
      run: dotnet build IsolinesProj/IsolinesProj.sln --no-restore --configuration Release

    - name: Build Test Project
      run: dotnet build TestProjectIsoline/TestProjectIsoline.csproj --no-restore --configuration Release

    - name: Test Projects
      run: dotnet test IsolinesProj/IsolinesProj.sln --configuration Release --verbosity normal

<<<<<<< HEAD
    - name: Install Statiq CLI
      run: dotnet tool install --global Statiq.Web.GitHub

    - name: Update PATH for Statiq CLI
      run: echo "${HOME}/.dotnet/tools" >> $GITHUB_PATH

    - name: Verify Statiq CLI Installation
      run: dotnet tool list --global

    - name: Verify Statiq CLI Version
      run: statiq --version || echo "Statiq CLI not found. Check the installation path and version."

=======
>>>>>>> 75f17753
    - name: Generate Documentation
      run: |
        cd IsolinesProj
        statiq build --input . --output site || echo "Statiq build failed. Check if Statiq.Web.GitHub is correctly installed."

    - name: Update README.md with Documentation
      run: |
        echo "<!-- Generated Documentation -->" > README.md
        cat IsolinesProj/site/index.html >> README.md

    - name: Commit and Push Changes
      run: |
        git config --global user.email "actions@github.com"
        git config --global user.name "GitHub Actions"
        git add README.md
        git commit -m "Update README.md with generated documentation" || echo "No changes to commit"
        git push<|MERGE_RESOLUTION|>--- conflicted
+++ resolved
@@ -46,21 +46,6 @@
     - name: Test Projects
       run: dotnet test IsolinesProj/IsolinesProj.sln --configuration Release --verbosity normal
 
-<<<<<<< HEAD
-    - name: Install Statiq CLI
-      run: dotnet tool install --global Statiq.Web.GitHub
-
-    - name: Update PATH for Statiq CLI
-      run: echo "${HOME}/.dotnet/tools" >> $GITHUB_PATH
-
-    - name: Verify Statiq CLI Installation
-      run: dotnet tool list --global
-
-    - name: Verify Statiq CLI Version
-      run: statiq --version || echo "Statiq CLI not found. Check the installation path and version."
-
-=======
->>>>>>> 75f17753
     - name: Generate Documentation
       run: |
         cd IsolinesProj
