name: .NET General Workflow

on:
  push:
    branches: [isolinebranch]
  pull_request:
    branches: [main]

jobs:
  build:
    runs-on: windows-latest

    steps:
    - name: Checkout repository
      uses: actions/checkout@v3
      with:
        ref: ${{ github.ref }}  # Ensure we are on the correct branch

    - name: Setup .NET
      uses: actions/setup-dotnet@v3
      with:
        dotnet-version: '8.0.x'

    - name: Restore Dependencies
      run: dotnet restore IsolinesProj/IsolinesProj.sln

    - name: Add Statiq.Web.GitHub Package
      run: dotnet add IsolinesProj/IsolinesProj.csproj package Statiq.Web.GitHub --version 1.0.0-beta.60

    - name: Build Main Solution
      run: dotnet build IsolinesProj/IsolinesProj.sln --no-restore --configuration Release

    - name: Build Test Project
      run: dotnet build TestProjectIsoline/TestProjectIsoline.csproj --no-restore --configuration Release

    - name: Test Projects
      run: dotnet test IsolinesProj/IsolinesProj.sln --configuration Release --verbosity normal

    - name: Generate Documentation
      run: |
        cd IsolinesProj
        # Run Statiq build
        dotnet run --project IsolinesProj.csproj -- statiq build --config statiq.config || echo "Statiq build failed. Check if Statiq.Web.GitHub is correctly configured."

    - name: Update README.md with Documentation
      run: |
        echo "<!-- Generated Documentation -->" > README.md
        # Check if the site directory and index.html exist
        if (Test-Path IsolinesProj/site/index.html) {
          cat IsolinesProj/site/index.html >> README.md
        } else {
          echo "index.html not found." >> README.md
        }

    - name: Commit and Push Changes
      run: |
        git config --global user.email "actions@github.com"
        git config --global user.name "GitHub Actions"
        git add README.md
        git commit -m "Update README.md with generated documentation" || echo "No changes to commit"
<<<<<<< HEAD
        # Push changes to the correct branch
        git push origin HEAD:${{ github.ref_name }}
=======
        # Push changes using the GITHUB_TOKEN for authentication
        git push https://x-access-token:${{ secrets.GITHUB_TOKEN }}@github.com/${{ github.repository }} HEAD:${{ github.ref_name }}
>>>>>>> 5a2693a9
<|MERGE_RESOLUTION|>--- conflicted
+++ resolved
@@ -58,10 +58,5 @@
         git config --global user.name "GitHub Actions"
         git add README.md
         git commit -m "Update README.md with generated documentation" || echo "No changes to commit"
-<<<<<<< HEAD
-        # Push changes to the correct branch
-        git push origin HEAD:${{ github.ref_name }}
-=======
         # Push changes using the GITHUB_TOKEN for authentication
-        git push https://x-access-token:${{ secrets.GITHUB_TOKEN }}@github.com/${{ github.repository }} HEAD:${{ github.ref_name }}
->>>>>>> 5a2693a9
+        git push https://x-access-token:${{ secrets.GITHUB_TOKEN }}@github.com/${{ github.repository }} HEAD:${{ github.ref_name }}