name: .NET Documentation Workflow

on:
  push:
    branches:
      - isonlinebranch
  pull_request:
    branches:
      - main

jobs:
  build:
    runs-on: windows-latest

    steps:
    - name: Checkout repository
      uses: actions/checkout@v3

    - name: Setup .NET
      uses: actions/setup-dotnet@v3
      with:
        dotnet-version: '8.0.x'

    - name: Restore Dependencies
      run: dotnet restore IsolinesProj/IsolinesProj.sln

    - name: Add Statiq.Web Package
<<<<<<< HEAD
      run: dotnet add IsolinesProj/IsolinesProj.csproj package Statiq.Web --version 1.0.0
=======
      run: dotnet add IsolinesProj/IsolinesProj.csproj package Statiq.Web --version [version]
>>>>>>> af63881a

    - name: Build Main Solution
      run: dotnet build IsolinesProj/IsolinesProj.sln --no-restore --configuration Release

    - name: Build Test Project
      run: dotnet build TestProjectIsoline/TestProjectIsoline.csproj --no-restore --configuration Release

    - name: Test Projects
      run: dotnet test IsolinesProj/IsolinesProj.sln --configuration Release --verbosity normal

    - name: Install Statiq CLI Tool
<<<<<<< HEAD
      run: dotnet tool install --global Statiq.Web --version 1.0.0 || echo "Failed to install Statiq CLI tool"
=======
      run: dotnet tool install --global Statiq.Web --version [version] || echo "Failed to install Statiq CLI tool"
>>>>>>> af63881a

    - name: Update PATH for Statiq CLI Tool
      run: echo "${HOME}/.dotnet/tools" >> $GITHUB_PATH

    - name: Verify Statiq CLI Tool Installation
      run: dotnet tool list --global || echo "Statiq CLI tool not found. Check if it's correctly installed and in PATH."

    - name: Generate Documentation
      working-directory: IsolinesProj 
      run: |
        dotnet statiq build --input . --output site || echo "Statiq build failed. Check if Statiq.Web is correctly installed."

    - name: Update README.md with Documentation
      run: |
        echo "<!-- Generated Documentation -->" > README.md
        cat IsolinesProj/site/index.html >> README.md

    - name: Commit and Push Changes
      run: |
        git config --global user.email "actions@github.com"
        git config --global user.name "GitHub Actions"
        git add README.md
        git commit -m "Update README.md with generated documentation" || echo "No changes to commit"
        git push<|MERGE_RESOLUTION|>--- conflicted
+++ resolved
@@ -25,11 +25,7 @@
       run: dotnet restore IsolinesProj/IsolinesProj.sln
 
     - name: Add Statiq.Web Package
-<<<<<<< HEAD
       run: dotnet add IsolinesProj/IsolinesProj.csproj package Statiq.Web --version 1.0.0
-=======
-      run: dotnet add IsolinesProj/IsolinesProj.csproj package Statiq.Web --version [version]
->>>>>>> af63881a
 
     - name: Build Main Solution
       run: dotnet build IsolinesProj/IsolinesProj.sln --no-restore --configuration Release
@@ -41,11 +37,7 @@
       run: dotnet test IsolinesProj/IsolinesProj.sln --configuration Release --verbosity normal
 
     - name: Install Statiq CLI Tool
-<<<<<<< HEAD
       run: dotnet tool install --global Statiq.Web --version 1.0.0 || echo "Failed to install Statiq CLI tool"
-=======
-      run: dotnet tool install --global Statiq.Web --version [version] || echo "Failed to install Statiq CLI tool"
->>>>>>> af63881a
 
     - name: Update PATH for Statiq CLI Tool
       run: echo "${HOME}/.dotnet/tools" >> $GITHUB_PATH
@@ -54,7 +46,7 @@
       run: dotnet tool list --global || echo "Statiq CLI tool not found. Check if it's correctly installed and in PATH."
 
     - name: Generate Documentation
-      working-directory: IsolinesProj 
+      working-directory: IsolinesProj
       run: |
         dotnet statiq build --input . --output site || echo "Statiq build failed. Check if Statiq.Web is correctly installed."
 
