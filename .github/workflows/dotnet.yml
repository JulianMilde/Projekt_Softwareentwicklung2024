name: .NET General Workflow

on:
  push:
    branches: [isolinebranch]
  pull_request:
    branches: [main]

jobs:
  build:
    runs-on: windows-latest

    steps:
    - name: Checkout repository
      uses: actions/checkout@v3
      with:
<<<<<<< HEAD
        ref: ${{ github.ref }}  
=======
        ref: ${{ github.ref }} 
>>>>>>> b2d584c1

    - name: Setup .NET
      uses: actions/setup-dotnet@v3
      with:
        dotnet-version: '8.0.x'

    - name: Restore Dependencies
      run: dotnet restore IsolinesProj/IsolinesProj.sln

    - name: Add Statiq.Web.GitHub Package
      run: dotnet add IsolinesProj/IsolinesProj.csproj package Statiq.Web.GitHub --version 1.0.0-beta.60

    - name: Build Main Solution
      run: dotnet build IsolinesProj/IsolinesProj.sln --no-restore --configuration Release

    - name: Build Test Project
      run: dotnet build TestProjectIsoline/TestProjectIsoline.csproj --no-restore --configuration Release

    - name: Test Projects
      run: dotnet test IsolinesProj/IsolinesProj.sln --configuration Release --verbosity normal

    - name: Generate Documentation
      run: |
        cd IsolinesProj
        # Run Statiq build
        dotnet run --project IsolinesProj.csproj -- statiq build --config statiq.config || echo "Statiq build failed. Check if Statiq.Web.GitHub is correctly configured."

    - name: Update README.md with Documentation
      shell: pwsh
      run: |
<<<<<<< HEAD
        # Use PowerShell to handle file operations
        cd IsolinesProj
        echo "<!-- Generated Documentation -->" > README.md
        # Check if the site directory and index.html exist
        if (Test-Path "site/index.html") {
          Get-Content "site/index.html" >> README.md
=======
        # PowerShell script to handle file operations
        $readmePath = "IsolinesProj/README.md"
        $indexPath = "IsolinesProj/site/index.html"

        # Write initial comment to README.md
        "<!-- Generated Documentation -->" | Out-File -FilePath $readmePath -Encoding utf8

        # Check if index.html exists and append its content to README.md
        if (Test-Path -Path $indexPath) {
          Get-Content -Path $indexPath | Out-File -FilePath $readmePath -Append -Encoding utf8
>>>>>>> b2d584c1
        } else {
          "index.html not found." | Out-File -FilePath $readmePath -Append -Encoding utf8
        }

    - name: Commit and Push Changes
      run: |
        git config --global user.email "actions@github.com"
        git config --global user.name "GitHub Actions"
        git add IsolinesProj/README.md
        git commit -m "Update README.md with generated documentation" || echo "No changes to commit"
        # Push changes using the GITHUB_TOKEN for authentication
        git push https://x-access-token:${{ secrets.GITHUB_TOKEN }}@github.com/${{ github.repository }} HEAD:${{ github.ref_name }}<|MERGE_RESOLUTION|>--- conflicted
+++ resolved
@@ -14,11 +14,7 @@
     - name: Checkout repository
       uses: actions/checkout@v3
       with:
-<<<<<<< HEAD
         ref: ${{ github.ref }}  
-=======
-        ref: ${{ github.ref }} 
->>>>>>> b2d584c1
 
     - name: Setup .NET
       uses: actions/setup-dotnet@v3
@@ -49,14 +45,6 @@
     - name: Update README.md with Documentation
       shell: pwsh
       run: |
-<<<<<<< HEAD
-        # Use PowerShell to handle file operations
-        cd IsolinesProj
-        echo "<!-- Generated Documentation -->" > README.md
-        # Check if the site directory and index.html exist
-        if (Test-Path "site/index.html") {
-          Get-Content "site/index.html" >> README.md
-=======
         # PowerShell script to handle file operations
         $readmePath = "IsolinesProj/README.md"
         $indexPath = "IsolinesProj/site/index.html"
@@ -67,7 +55,6 @@
         # Check if index.html exists and append its content to README.md
         if (Test-Path -Path $indexPath) {
           Get-Content -Path $indexPath | Out-File -FilePath $readmePath -Append -Encoding utf8
->>>>>>> b2d584c1
         } else {
           "index.html not found." | Out-File -FilePath $readmePath -Append -Encoding utf8
         }
